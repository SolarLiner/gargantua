--- conflicted
+++ resolved
@@ -1,5 +1,5 @@
 use image::{DynamicImage, Pixel, Rgb};
-use nalgebra::Translation3;
+use nalgebra::{Translation3, UnitQuaternion};
 use rand::Rng;
 use regex::Regex;
 
@@ -58,7 +58,6 @@
 		},
 		bgtex: Some(create_bg_texture()),
 	};
-<<<<<<< HEAD
 	scn.set_camera(
 		Some(Translation3::new(0.0, -50.0, 0.0)),
 		Some(UnitQuaternion::from_axis_angle(
@@ -67,9 +66,6 @@
 		)),
 		None,
 	);
-=======
-	scn.set_camera(Some(Translation3::new(0.0, 0.0, -30.0)), None, None);
->>>>>>> c84d2b9b
 
 	return scn;
 }
